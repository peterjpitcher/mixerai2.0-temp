'use client';

import { useState } from 'react';
import {
  AlertDialog,
  AlertDialogAction,
  AlertDialogCancel,
  AlertDialogContent,
  AlertDialogDescription,
  AlertDialogFooter,
  AlertDialogHeader,
  AlertDialogTitle,
} from '@/components/ui/alert-dialog';
import { Alert, AlertDescription } from '@/components/ui/alert';
import { AlertTriangle, Globe } from 'lucide-react';
import { Checkbox } from '@/components/ui/checkbox';

interface GlobalOverrideConfirmDialogProps {
  open: boolean;
  onOpenChange: (open: boolean) => void;
  onConfirm: (options: { forceGlobal?: boolean }) => void;
  claimText: string;
  affectedCountries: number;
  conflicts?: Array<{
    country: string;
    countryName?: string;
    isBlocked: boolean;
  }>;
}

export function GlobalOverrideConfirmDialog({
  open,
  onOpenChange,
  onConfirm,
  claimText,
  affectedCountries,
  conflicts = []
}: GlobalOverrideConfirmDialogProps) {
  const [forceGlobal, setForceGlobal] = useState(false);
  
  // Ensure conflicts is always an array
<<<<<<< HEAD
  const conflictList = conflicts || [];
=======
  const safeConflicts = Array.isArray(conflicts) ? conflicts : [];
>>>>>>> fc0dfcd7

  const handleConfirm = () => {
    onConfirm({ forceGlobal });
    setForceGlobal(false); // Reset for next time
  };

  return (
    <AlertDialog open={open} onOpenChange={onOpenChange}>
      <AlertDialogContent className="max-w-2xl">
        <AlertDialogHeader>
          <AlertDialogTitle className="flex items-center gap-2">
            <Globe className="h-5 w-5 text-purple-600" />
            Confirm Global Override
          </AlertDialogTitle>
          <AlertDialogDescription asChild>
            <div className="space-y-4">
              <p>
                You are about to create a global override for the following claim:
              </p>
              <div className="bg-gray-50 p-3 rounded-md">
                <p className="font-medium text-gray-900">{claimText}</p>
              </div>
              <Alert variant="destructive">
                <AlertTriangle className="h-4 w-4" />
                <AlertDescription>
                  This action will affect <strong>{affectedCountries} countries</strong> worldwide.
<<<<<<< HEAD
                  {conflictList.length > 0 && (
                    <span className="block mt-2">
                      Note: {conflictList.length} country-specific override(s) exist and will take precedence.
=======
                  {safeConflicts.length > 0 && (
                    <span className="block mt-2">
                      Note: {safeConflicts.length} country-specific override(s) exist and will take precedence.
>>>>>>> fc0dfcd7
                    </span>
                  )}
                </AlertDescription>
              </Alert>
<<<<<<< HEAD
              {conflictList.length > 0 && (
                <div className="space-y-2">
                  <p className="text-sm font-medium">Existing country overrides:</p>
                  <ul className="text-sm text-gray-600 list-disc list-inside max-h-32 overflow-y-auto">
                    {conflictList.map(conflict => (
=======
              {safeConflicts.length > 0 && (
                <div className="space-y-2">
                  <p className="text-sm font-medium">Existing country overrides:</p>
                  <ul className="text-sm text-gray-600 list-disc list-inside max-h-32 overflow-y-auto">
                    {safeConflicts.map(conflict => (
>>>>>>> fc0dfcd7
                      <li key={conflict.country}>
                        {conflict.countryName || conflict.country}: {conflict.isBlocked ? 'Blocked' : 'Replaced'}
                      </li>
                    ))}
                  </ul>
                  <div className="flex items-center gap-2 mt-3">
                    <Checkbox
                      id="force-global"
                      checked={forceGlobal}
                      onCheckedChange={(checked) => setForceGlobal(checked as boolean)}
                    />
                    <label htmlFor="force-global" className="text-sm cursor-pointer">
                      Remove country-specific overrides and apply global block
                    </label>
                  </div>
                </div>
              )}
            </div>
          </AlertDialogDescription>
        </AlertDialogHeader>
        <AlertDialogFooter>
          <AlertDialogCancel>Cancel</AlertDialogCancel>
          <AlertDialogAction
            onClick={handleConfirm}
            className="bg-purple-600 hover:bg-purple-700"
          >
            Create Global Override
          </AlertDialogAction>
        </AlertDialogFooter>
      </AlertDialogContent>
    </AlertDialog>
  );
}<|MERGE_RESOLUTION|>--- conflicted
+++ resolved
@@ -1,131 +1,117 @@
 'use client';
 
-import { useState } from 'react';
-import {
-  AlertDialog,
-  AlertDialogAction,
-  AlertDialogCancel,
-  AlertDialogContent,
-  AlertDialogDescription,
-  AlertDialogFooter,
-  AlertDialogHeader,
-  AlertDialogTitle,
-} from '@/components/ui/alert-dialog';
-import { Alert, AlertDescription } from '@/components/ui/alert';
-import { AlertTriangle, Globe } from 'lucide-react';
-import { Checkbox } from '@/components/ui/checkbox';
+  import { useState } from 'react';
+  import {
+    AlertDialog,
+    AlertDialogAction,
+    AlertDialogCancel,
+    AlertDialogContent,
+    AlertDialogDescription,
+    AlertDialogFooter,
+    AlertDialogHeader,
+    AlertDialogTitle,
+  } from '@/components/ui/alert-dialog';
+  import { Alert, AlertDescription } from '@/components/ui/alert';
+  import { AlertTriangle, Globe } from 'lucide-react';
+  import { Checkbox } from '@/components/ui/checkbox';
 
-interface GlobalOverrideConfirmDialogProps {
-  open: boolean;
-  onOpenChange: (open: boolean) => void;
-  onConfirm: (options: { forceGlobal?: boolean }) => void;
-  claimText: string;
-  affectedCountries: number;
-  conflicts?: Array<{
-    country: string;
-    countryName?: string;
-    isBlocked: boolean;
-  }>;
-}
+  interface GlobalOverrideConfirmDialogProps {
+    open: boolean;
+    onOpenChange: (open: boolean) => void;
+    onConfirm: (options: { forceGlobal?: boolean }) => void;
+    claimText: string;
+    affectedCountries: number;
+    conflicts?: Array<{
+      country: string;
+      countryName?: string;
+      isBlocked: boolean;
+    }>;
+  }
 
-export function GlobalOverrideConfirmDialog({
-  open,
-  onOpenChange,
-  onConfirm,
-  claimText,
-  affectedCountries,
-  conflicts = []
-}: GlobalOverrideConfirmDialogProps) {
-  const [forceGlobal, setForceGlobal] = useState(false);
-  
-  // Ensure conflicts is always an array
-<<<<<<< HEAD
-  const conflictList = conflicts || [];
-=======
-  const safeConflicts = Array.isArray(conflicts) ? conflicts : [];
->>>>>>> fc0dfcd7
+  export function GlobalOverrideConfirmDialog({
+    open,
+    onOpenChange,
+    onConfirm,
+    claimText,
+    affectedCountries,
+    conflicts = []
+  }: GlobalOverrideConfirmDialogProps) {
+    const [forceGlobal, setForceGlobal] = useState(false);
 
-  const handleConfirm = () => {
-    onConfirm({ forceGlobal });
-    setForceGlobal(false); // Reset for next time
-  };
+    // Ensure conflicts is always an array
+    const safeConflicts = Array.isArray(conflicts) ? conflicts : [];
 
-  return (
-    <AlertDialog open={open} onOpenChange={onOpenChange}>
-      <AlertDialogContent className="max-w-2xl">
-        <AlertDialogHeader>
-          <AlertDialogTitle className="flex items-center gap-2">
-            <Globe className="h-5 w-5 text-purple-600" />
-            Confirm Global Override
-          </AlertDialogTitle>
-          <AlertDialogDescription asChild>
-            <div className="space-y-4">
-              <p>
-                You are about to create a global override for the following claim:
-              </p>
-              <div className="bg-gray-50 p-3 rounded-md">
-                <p className="font-medium text-gray-900">{claimText}</p>
+    const handleConfirm = () => {
+      onConfirm({ forceGlobal });
+      setForceGlobal(false); // Reset for next time
+    };
+
+    return (
+      <AlertDialog open={open} onOpenChange={onOpenChange}>
+        <AlertDialogContent className="max-w-2xl">
+          <AlertDialogHeader>
+            <AlertDialogTitle className="flex items-center gap-2">
+              <Globe className="h-5 w-5 text-purple-600" />
+              Confirm Global Override
+            </AlertDialogTitle>
+            <AlertDialogDescription asChild>
+              <div className="space-y-4">
+                <p>
+                  You are about to create a global override for the following claim:
+                </p>
+                <div className="bg-gray-50 p-3 rounded-md">
+                  <p className="font-medium text-gray-900">{claimText}</p>
+                </div>
+                <Alert variant="destructive">
+                  <AlertTriangle className="h-4 w-4" />
+                  <AlertDescription>
+                    This action will affect <strong>{affectedCountries} countries</strong>
+  worldwide.
+                    {safeConflicts.length > 0 && (
+                      <span className="block mt-2">
+                        Note: {safeConflicts.length} country-specific override(s) exist and
+  will take precedence.
+                      </span>
+                    )}
+                  </AlertDescription>
+                </Alert>
+                {safeConflicts.length > 0 && (
+                  <div className="space-y-2">
+                    <p className="text-sm font-medium">Existing country overrides:</p>
+                    <ul className="text-sm text-gray-600 list-disc list-inside max-h-32 
+  overflow-y-auto">
+                      {safeConflicts.map(conflict => (
+                        <li key={conflict.country}>
+                          {conflict.countryName || conflict.country}: {conflict.isBlocked ?
+  'Blocked' : 'Replaced'}
+                        </li>
+                      ))}
+                    </ul>
+                    <div className="flex items-center gap-2 mt-3">
+                      <Checkbox
+                        id="force-global"
+                        checked={forceGlobal}
+                        onCheckedChange={(checked) => setForceGlobal(checked as boolean)}
+                      />
+                      <label htmlFor="force-global" className="text-sm cursor-pointer">
+                        Remove country-specific overrides and apply global block
+                      </label>
+                    </div>
+                  </div>
+                )}
               </div>
-              <Alert variant="destructive">
-                <AlertTriangle className="h-4 w-4" />
-                <AlertDescription>
-                  This action will affect <strong>{affectedCountries} countries</strong> worldwide.
-<<<<<<< HEAD
-                  {conflictList.length > 0 && (
-                    <span className="block mt-2">
-                      Note: {conflictList.length} country-specific override(s) exist and will take precedence.
-=======
-                  {safeConflicts.length > 0 && (
-                    <span className="block mt-2">
-                      Note: {safeConflicts.length} country-specific override(s) exist and will take precedence.
->>>>>>> fc0dfcd7
-                    </span>
-                  )}
-                </AlertDescription>
-              </Alert>
-<<<<<<< HEAD
-              {conflictList.length > 0 && (
-                <div className="space-y-2">
-                  <p className="text-sm font-medium">Existing country overrides:</p>
-                  <ul className="text-sm text-gray-600 list-disc list-inside max-h-32 overflow-y-auto">
-                    {conflictList.map(conflict => (
-=======
-              {safeConflicts.length > 0 && (
-                <div className="space-y-2">
-                  <p className="text-sm font-medium">Existing country overrides:</p>
-                  <ul className="text-sm text-gray-600 list-disc list-inside max-h-32 overflow-y-auto">
-                    {safeConflicts.map(conflict => (
->>>>>>> fc0dfcd7
-                      <li key={conflict.country}>
-                        {conflict.countryName || conflict.country}: {conflict.isBlocked ? 'Blocked' : 'Replaced'}
-                      </li>
-                    ))}
-                  </ul>
-                  <div className="flex items-center gap-2 mt-3">
-                    <Checkbox
-                      id="force-global"
-                      checked={forceGlobal}
-                      onCheckedChange={(checked) => setForceGlobal(checked as boolean)}
-                    />
-                    <label htmlFor="force-global" className="text-sm cursor-pointer">
-                      Remove country-specific overrides and apply global block
-                    </label>
-                  </div>
-                </div>
-              )}
-            </div>
-          </AlertDialogDescription>
-        </AlertDialogHeader>
-        <AlertDialogFooter>
-          <AlertDialogCancel>Cancel</AlertDialogCancel>
-          <AlertDialogAction
-            onClick={handleConfirm}
-            className="bg-purple-600 hover:bg-purple-700"
-          >
-            Create Global Override
-          </AlertDialogAction>
-        </AlertDialogFooter>
-      </AlertDialogContent>
-    </AlertDialog>
-  );
-}+            </AlertDialogDescription>
+          </AlertDialogHeader>
+          <AlertDialogFooter>
+            <AlertDialogCancel>Cancel</AlertDialogCancel>
+            <AlertDialogAction
+              onClick={handleConfirm}
+              className="bg-purple-600 hover:bg-purple-700"
+            >
+              Create Global Override
+            </AlertDialogAction>
+          </AlertDialogFooter>
+        </AlertDialogContent>
+      </AlertDialog>
+    );
+  }