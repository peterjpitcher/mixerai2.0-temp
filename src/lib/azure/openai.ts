--- conflicted
+++ resolved
@@ -496,12 +496,7 @@
   }
   
   // Final reminder
-<<<<<<< HEAD
   userPrompt += `\nREMINDER: Generate ALL ${template.outputFields.length} fields. Output ONLY a single JSON object keyed by field IDs ${JSON.stringify(requiredIds)}. No extra text.`;
-=======
-  userPrompt += `\nREMINDER: You must generate content for ALL ${template.outputFields.length} fields listed above. Each field must be wrapped with its specific ##FIELD_ID:...## markers.`;
-  userPrompt += `\nWhen you have completed generating all ${template.outputFields.length} fields, end your response with: ##END_ALL_FIELDS##`;
->>>>>>> 7fbbc034
   
   // DEBUG: Log the complete prompt being sent to AI
   console.log('\n========== AI GENERATION DEBUG ==========');
@@ -528,21 +523,12 @@
         { role: "system", content: systemPrompt },
         { role: "user", content: userPrompt }
       ],
-<<<<<<< HEAD
       response_format: { type: "json_object" },
       max_tokens: Math.min(1500, 300 + (template.outputFields?.length || 1) * 300),
       temperature: 0.3,
       top_p: 0.9,
       frequency_penalty: 1.0,
       presence_penalty: 0.3,
-=======
-      max_tokens: 1500,  // Reduced to prevent overly long responses
-      temperature: 0.7,
-      top_p: 0.9,  // Slightly reduced for more focused output
-      frequency_penalty: 1.2,  // Increased to strongly discourage repetition
-      presence_penalty: 1.0,   // Increased to prevent semantic loops
-      stop: ["##END_ALL_FIELDS##"]  // Add stop sequence to prevent runaway generation
->>>>>>> 7fbbc034
     };
     
     // Specify the deployment in the URL path
