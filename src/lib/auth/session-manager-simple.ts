--- conflicted
+++ resolved
@@ -36,7 +36,6 @@
  * Generate a secure session ID using Web Crypto API (Edge Runtime compatible)
  */
 function generateSessionId(): string {
-<<<<<<< HEAD
   try {
     // Prefer Web Crypto in Edge/runtime-safe environments
     if (typeof crypto !== 'undefined') {
@@ -62,24 +61,6 @@
   return `${Date.now()}-${Math.random().toString(36).slice(2)}-${Math.random()
     .toString(36)
     .slice(2)}`;
-=======
-  // Generate random bytes using Web Crypto API
-  const array = new Uint8Array(32);
-  if (typeof globalThis.crypto !== 'undefined') {
-    // Use Web Crypto API (available in both Node.js 18+ and Edge Runtime)
-    globalThis.crypto.getRandomValues(array);
-  } else {
-    // Fallback for older environments (shouldn't happen in Next.js 13+)
-    for (let i = 0; i < array.length; i++) {
-      array[i] = Math.floor(Math.random() * 256);
-    }
-  }
-  
-  // Convert to hex string
-  return Array.from(array)
-    .map(b => b.toString(16).padStart(2, '0'))
-    .join('');
->>>>>>> 7fbbc034
 }
 
 /**
